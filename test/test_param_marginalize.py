import sys
<<<<<<< HEAD

sys.path.append("/Users/dmosaphir/SIFT/Projects/ASKEM/code/funman/src")
=======
sys.path.append('/Users/dmosaphir/SIFT/Projects/ASKEM/code/funman/src')
import numpy as np
>>>>>>> eebcfc74
import matplotlib.pyplot as plt
from matplotlib.lines import Line2D
from funman.search import BoxSearch, SearchConfig
from funman.constants import NEG_INFINITY, POS_INFINITY
from pysmt.shortcuts import (
    get_model,
    And,
    Symbol,
    FunctionType,
    Function,
    Equals,
    Int,
    Real,
    substitute,
    TRUE,
    FALSE,
    Iff,
    Plus,
    ForAll,
    LT,
    simplify,
    GT,
    LE,
    GE,
)
from pysmt.typing import INT, REAL, BOOL
import unittest
import os
from funman import Funman
from funman.model import Parameter, Model
from funman.scenario.parameter_synthesis import ParameterSynthesisScenario
from funman.math_utils import lt
from funman.search_utils import Interval, Box
from funman.parameter_space import ParameterSpace
from funman_demo.box_plotter import BoxPlotter


class TestCompilation(unittest.TestCase):
<<<<<<< HEAD
    #    def test_toy(self):
    #
    #        x = Symbol("x", REAL)
    #        parameters = [Parameter("x", x)]
    #
    #        # 0.0 <= x <= 5
    #        model = Model(And(LE(x, Real(5.0)), GE(x, Real(0.0))))
    #
    #        scenario = ParameterSynthesisScenario(parameters, model, BoxSearch())
    #        funman = Funman()
    #        config = SearchConfig()
    #        result = funman.solve(scenario, config)
    #
    def test_toy_2d(self):

        x = Symbol("x", REAL)
        y = Symbol("y", REAL)
        parameters = [Parameter("x", x), Parameter("y", y)]

        # 0.0 < x < 5.0, 10.0 < y < 12.0
        model = Model(
            And(
                LE(x, Real(5.0)),
                GE(x, Real(0.0)),
                LE(y, Real(12.0)),
                GE(y, Real(10.0)),
            )
        )

        scenario = ParameterSynthesisScenario(parameters, model, BoxSearch())
        funman = Funman()
        config = SearchConfig(tolerance=1e-1)
        result = funman.solve(scenario, config=config)
        ######## begin interval demos
        #        a1 = Interval.make_interval([0,2])
        #        a2 = Interval.make_interval([1,3])
        #        print(Interval.midpoint(a1))
        #        print(Interval.union(a1,a2))
        ####### begin box demos
        #        for b1 in result.parameter_space.true_boxes:
        #            for b2 in result.parameter_space.false_boxes:
        #                print(Box.intersect_two_boxes(b1,b2))
        #        print(ParameterSpace._intersect_boxes(result.parameter_space.true_boxes, result.parameter_space.false_boxes))
        #        print(ParameterSpace._symmetric_difference(result.parameter_space.true_boxes, result.parameter_space.false_boxes))
        #        for b1 in result.parameter_space.true_boxes:
        #            for b2 in result.parameter_space.false_boxes:
        #                print(Box.union(b1,b2))
        #        print(ParameterSpace._union_boxes(boxes_of_interest))
        boxes_of_interest = result.parameter_space.true_boxes
        for b1 in boxes_of_interest:
            print(Box.union)
        for i1 in range(len(boxes_of_interest)):
            for i2 in range(i1 + 1, len(boxes_of_interest)):
                ans = Box.check_bounds_disjoint_equal(
                    boxes_of_interest[i1], boxes_of_interest[i2]
                )
                if ans[0] == False:
                    print(ans)
                    ## Plot original boxes
                    BoxPlotter.plot2DBoxes_temp(
                        [boxes_of_interest[i1], boxes_of_interest[i2]]
                    )
                    ## Plot heights
                    bounds = ans[1]
                    x_bounds = bounds[0]
                    heights = bounds[1]
                    BoxPlotter.plot2DBoxesByHeight_temp(x_bounds, heights)


#                    for i in range(len(heights)):
#                        BoxPlotter.plot2DBoxByHeight_temp(x_bounds[i],heights[i])
#        assert result

=======
######## begin 3d demos
    def test_toy_3d(self):
        ## Manually make boxes for example.
        dict = {Parameter("x",1,2), Parameter("y",1,2), Parameter("z",5,6)}
        dict2 = {Parameter("x",1.5,2.5), Parameter("y",1.5,2.5), Parameter("z",1,2)}
        box1 = Box(dict)
        box2 = Box(dict2)
#### plotting example (subplots): the graphs show up correctly but can't seem to show all axis labels. 
#        #plt.figure(1)
#        fig, (ax1, ax2, ax3) = plt.subplots(3)
#        ax1 = plt.subplot(3,1,1)
#        ax1.set(xlabel='x',ylabel='y')
#        BoxPlotter.plot2DBoxTemp(box1,'x','y',color='yellow')
#        BoxPlotter.plot2DBoxTemp(box2,'x','y')
#        ax2 = plt.subplot(3,1,2)
#        ax2.set(xlabel='x',ylabel='z')
#        BoxPlotter.plot2DBoxTemp(box1,'x','z',color='yellow')
#        BoxPlotter.plot2DBoxTemp(box2,'x','z')
#        ax3 = plt.subplot(3,1,3)
#        ax3.set(xlabel='y',ylabel='z')
#        BoxPlotter.plot2DBoxTemp(box1,'y','z',color='yellow')
#        BoxPlotter.plot2DBoxTemp(box2,'y','z')
#        plt.suptitle('Original boxes')
#        plt.show()
#### 
        def subset_of_box_variables(b, vars_list):
            """Takes a subset of selected variables (vars_list) of a given box (b) and returns another box that is given by b's values for only the selected variables."""       
            param_list = []
            for i in range(len(list(b.bounds.keys()))):
                variable_name = list(b.bounds.keys())[i].name
                variable_values = list(b.bounds.values())[i]
                if variable_name in vars_list:
                    current_param = Parameter(f"{variable_name}", variable_values.lb, variable_values.ub)
                    param_list.append(current_param)
            param_list = {i for i in param_list}
            box1_result = Box(param_list)
            return box1_result
 
        def marginalize(b1, b2, var):
            ## First check that the two boxes have the same variables
            vars_b1 = set([b.name for b in b1.bounds])
            vars_b2 = set([b.name for b in b2.bounds])
            if vars_b1 == vars_b2:
                vars_list = list(vars_b1) 
                print("marginalization in progress")
            else:
                print("cannot marginalize: variables are not the same.")
                return 0 
            ## Get all combinations of 2 variables and plot them
            for i1 in range(len(vars_list)):
                for i2 in range(i1 + 1, len(vars_list)):
                    subset_of_variables = [vars_list[i1], vars_list[i2]]
                    BoxPlotter.plot2DBoxesTemp([box1, box2],subset_of_variables[0],subset_of_variables[1],colors=['y','b'])
                    custom_lines = [Line2D([0], [0], color='y',alpha=0.2, lw=4),Line2D([0], [0], color='b',alpha=0.2, lw=4)]
                    plt.legend(custom_lines, ['Box 1', 'Box 2'])
                    plt.show()  
            desired_vars_list = []
            for b in b1.bounds:
                if b.name != var:
                    desired_vars_list.append(b.name)
#                    print(b.name, b.lb, b.ub)
            ## Visualize marginalized spaces
            BoxPlotter.plot2DBoxesTemp([b1, b2],desired_vars_list[0],desired_vars_list[1],colors=['y','b'])    
            custom_lines = [Line2D([0], [0], color='y',alpha=0.2, lw=4),Line2D([0], [0], color='b',alpha=0.2, lw=4)]
            plt.legend(custom_lines, ['Box 1', 'Box 2'])
            plt.show() 
            ## Find the intersection (if it exists)
            intersection_marginal = Box.intersect_two_boxes_selected_parameters(b1,b2,desired_vars_list)
            print('intersection test:')
            ## Form versions of boxes minus the part that we're marginalizing: named box1_x_y and box2_x_y
            box1_x_y = subset_of_box_variables(b1,desired_vars_list)
            box2_x_y = subset_of_box_variables(b2,desired_vars_list)
            ## Now form the symmetric difference
            unknown_boxes = [box1_x_y, box2_x_y]
            false_boxes = []
            true_boxes = []
            while len(unknown_boxes) > 0:
                b = unknown_boxes.pop()
                if Box.contains(intersection_marginal, b) == True:
                    false_boxes.append(b)
                elif Box.contains(b, intersection_marginal) == True:
                    new_boxes = Box.split(b)
                    for i in range(len(new_boxes)):
                        unknown_boxes.append(new_boxes[i])
                else:
                    true_boxes.append(b)
            for b in list(true_boxes):
                param_list = []
                for i in range(len(list(b.bounds.keys()))):
                    variable_name = list(b.bounds.keys())[i].name
                    variable_values = list(b.bounds.values())[i]
#                    print('name:', variable_name, 'values:', variable_values)
                    current_param = Parameter(f"{variable_name}", variable_values.lb, variable_values.ub)
                    param_list.append(current_param)
                param_list = {i for i in param_list}
                b = Box(param_list)
                BoxPlotter.plot2DBoxTemp(b,desired_vars_list[0],desired_vars_list[1],color='g') 
            for b in list(false_boxes):
                param_list = []
                for i in range(len(list(b.bounds.keys()))):
                    variable_name = list(b.bounds.keys())[i].name
                    variable_values = list(b.bounds.values())[i]
                    current_param = Parameter(f"{variable_name}", variable_values.lb, variable_values.ub)
                    param_list.append(current_param)
                param_list = {i for i in param_list}
                b = Box(param_list)
                BoxPlotter.plot2DBoxTemp(b,desired_vars_list[0],desired_vars_list[1],color='r')
            custom_lines = [Line2D([0], [0], color='r',alpha=0.2, lw=4),Line2D([0], [0], color='g',alpha=0.2, lw=4)]
            plt.legend(custom_lines, ['Intersection', 'Symmetric Difference'])
            plt.show() 
        marginalize(box1, box2, 'z')  
>>>>>>> eebcfc74

if __name__ == "__main__":
    unittest.main()<|MERGE_RESOLUTION|>--- conflicted
+++ resolved
@@ -1,11 +1,5 @@
 import sys
-<<<<<<< HEAD
-
-sys.path.append("/Users/dmosaphir/SIFT/Projects/ASKEM/code/funman/src")
-=======
-sys.path.append('/Users/dmosaphir/SIFT/Projects/ASKEM/code/funman/src')
 import numpy as np
->>>>>>> eebcfc74
 import matplotlib.pyplot as plt
 from matplotlib.lines import Line2D
 from funman.search import BoxSearch, SearchConfig
@@ -35,7 +29,7 @@
 import unittest
 import os
 from funman import Funman
-from funman.model import Parameter, Model
+from funman.model import Parameter, EncodedModel
 from funman.scenario.parameter_synthesis import ParameterSynthesisScenario
 from funman.math_utils import lt
 from funman.search_utils import Interval, Box
@@ -44,7 +38,6 @@
 
 
 class TestCompilation(unittest.TestCase):
-<<<<<<< HEAD
     #    def test_toy(self):
     #
     #        x = Symbol("x", REAL)
@@ -65,7 +58,7 @@
         parameters = [Parameter("x", x), Parameter("y", y)]
 
         # 0.0 < x < 5.0, 10.0 < y < 12.0
-        model = Model(
+        model = EncodedModel(
             And(
                 LE(x, Real(5.0)),
                 GE(x, Real(0.0)),
@@ -118,7 +111,6 @@
 #                        BoxPlotter.plot2DBoxByHeight_temp(x_bounds[i],heights[i])
 #        assert result
 
-=======
 ######## begin 3d demos
     def test_toy_3d(self):
         ## Manually make boxes for example.
@@ -230,7 +222,6 @@
             plt.legend(custom_lines, ['Intersection', 'Symmetric Difference'])
             plt.show() 
         marginalize(box1, box2, 'z')  
->>>>>>> eebcfc74
 
 if __name__ == "__main__":
     unittest.main()