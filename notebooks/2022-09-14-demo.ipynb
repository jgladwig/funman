--- conflicted
+++ resolved
@@ -318,11 +318,7 @@
    "name": "python",
    "nbconvert_exporter": "python",
    "pygments_lexer": "ipython3",
-<<<<<<< HEAD
    "version": "3.10.6"
-=======
-   "version": "3.10.8"
->>>>>>> 9d01db18
   },
   "orig_nbformat": 4,
   "vscode": {
