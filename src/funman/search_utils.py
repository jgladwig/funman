import ctypes
from curses.ascii import EM
from functools import total_ordering
from multiprocessing import Array, Queue, Value, cpu_count
import os
import time
from typing import Dict, List, Union
from funman.config import Config
from funman.model import Parameter
from pysmt.shortcuts import Real, GE, LT, And, TRUE, Equals
from funman.constants import NEG_INFINITY, POS_INFINITY, BIG_NUMBER


class Interval(object):
    def __init__(self, lb: float, ub: float) -> None:
        self.lb = lb
        self.ub = ub
        self.cached_width = None

    def width(self):
        if self.cached_width is None:
            if self.lb == NEG_INFINITY or self.ub == POS_INFINITY:
                self.cached_width = BIG_NUMBER
            else:
                self.cached_width = self.ub - self.lb
        return self.cached_width

    def __lt__(self, other):
        if isinstance(other, Interval):
            return self.width() < other.width()
        else:
            raise Exception(f"Cannot compare __lt__() Interval to {type(other)}")

    def __eq__(self, other):
        if isinstance(other, Interval):
            return self.lb == other.lb and self.ub == other.ub
        else:
            return False

    def __repr__(self):
        return f"[{self.lb}, {self.ub}]"

    def __str__(self):
        return self.__repr__()

    def finite(self) -> bool:
        return self.lb != NEG_INFINITY and self.ub != POS_INFINITY

    def contains(self, other: "Interval") -> bool:
        lhs = (
            (self.lb == NEG_INFINITY or other.lb != NEG_INFINITY)
            if (self.lb == NEG_INFINITY or other.lb == NEG_INFINITY)
            else self.lb <= other.lb
        )
        rhs = (
            (other.ub != POS_INFINITY or self.ub == POS_INFINITY)
            if (self.ub == POS_INFINITY or other.ub == POS_INFINITY)
            else other.ub <= self.ub
        )
        return lhs and rhs

    def intersects(self, other: "Interval") -> bool:
        lhs = (
            (self.lb == NEG_INFINITY or other.lb != NEG_INFINITY)
            if (self.lb == NEG_INFINITY or other.lb == NEG_INFINITY)
            else self.lb <= other.lb
        )
        rhs = (
            (other.ub != POS_INFINITY or self.ub == POS_INFINITY)
            if (self.ub == POS_INFINITY or other.ub == POS_INFINITY)
            else other.ub <= self.ub
        )
        return lhs or rhs
    
    def intersection(self, other: "Interval") -> "Interval":
        """Given 2 intervals with a = [a0,a1] and b=[b0,b1], check whether they intersect.  If they do, return interval with their intersection."""
        if a[0] <= b[0]:
            minArray = a
            maxArray = b
        else:
            minArray = b
            maxArray = a
        if minArray[1] > maxArray[0]: ## has nonempty intersection. return intersection
            return [maxArray[0], minArray[1]]
        else: ## no intersection.
            return []
        

    def intersection(self, other: "Interval") -> bool:
        # FIXME Drisana
        pass

    def midpoint(self):
        if self.lb == NEG_INFINITY and self.ub == POS_INFINITY:
            return 0
        elif self.lb == NEG_INFINITY:
            return self.ub - BIG_NUMBER
        if self.ub == POS_INFINITY:
            return self.lb + BIG_NUMBER
        else:
            return ((self.ub - self.lb) / 2) + self.lb

    def contains_value(self, value: float) -> bool:
        lhs = (
            self.lb == NEG_INFINITY or self.lb <= value
        )
        rhs = (
            self.ub == POS_INFINITY or value <= self.ub
        )
        return lhs and rhs
        

    def to_smt(self, p: Parameter):
        return And(
            (GE(p.symbol, Real(self.lb)) if self.lb != NEG_INFINITY else TRUE()),
            (LT(p.symbol, Real(self.ub)) if self.ub != POS_INFINITY else TRUE()),
        ).simplify()

    def to_dict(self):
        return {
            "lb": self.lb,
            "ub": self.ub,
            # "cached_width": self.cached_width
        }

    @staticmethod
    def from_dict(data):
        res = Interval(data["lb"], data["ub"])
        # res.cached_width = data["cached_width"]
        return res


class Point(object):
    def __init__(self, parameters) -> None:
        self.values = {p: 0.0 for p in parameters}

    def __str__(self):
        return f"{self.values.values()}"

<<<<<<< HEAD
    def __hash__(self):
        return int(sum([v for _, v in self.values.items()]))

    def __eq__(self, other):
        if isinstance(other, Point):
            return all([self.values[p] == other.values[p] for p in self.values.keys()])
        else:
            return False

    def to_smt(self):
        return And([Equals(p.symbol, Real(value)) for p, value in self.values.items()])
=======
    def to_dict(self):
        return {
            "values": {k.name: v for k,v in self.values.items()}
        }

    @staticmethod
    def from_dict(data):
        res = Point([])
        res.values = {Parameter(k) : v for k, v in data["values"].items()}
        return res

>>>>>>> d1158f0f

@total_ordering
class Box(object):
    def __init__(self, parameters) -> None:
        self.bounds = {p: Interval(p.lb, p.ub) for p in parameters}
        self.cached_width = None

    def to_smt(self):
        return And([interval.to_smt(p) for p, interval in self.bounds.items()])

    def to_dict(self):
        return {
            "bounds": {k.name: v.to_dict() for k,v in self.bounds.items()},
            # "cached_width": self.cached_width
        }

    @staticmethod
    def from_dict(data):
        res = Box([])
        res.bounds = {Parameter(k) : Interval.from_dict(v) for k,v in data["bounds"].items()}
        # res.cached_width = data["cached_width"]
        return res

    def _copy(self):
        c = Box(list(self.bounds.keys()))
        for p, b in self.bounds.items():
            c.bounds[p] = Interval(b.lb, b.ub)
        return c

    def __lt__(self, other):
        if isinstance(other, Box):
            return self.width() > other.width()
        else:
            raise Exception(f"Cannot compare __lt__() Box to {type(other)}")

    def __eq__(self, other):
        if isinstance(other, Box):
            return all([self.bounds[p] == other.bounds[p] for p in self.bounds.keys()])
        else:
            return False

    def __repr__(self):
        return f"{self.bounds}"

    def __str__(self):
        return f"{self.bounds.values()}"

    def finite(self) -> bool:
        return all([i.finite() for _, i in self.bounds.items()])

    def contains(self, other: "Box") -> bool:
        return all(
            [interval.contains(other.bounds[p]) for p, interval in self.bounds.items()]
        )

    def contains_point(self, point: Point) -> bool:
        return all([interval.contains_value(point.values[p]) for p, interval in self.bounds.items()])

    def intersects(self, other: "Box") -> bool:
        return all(
            [
                interval.intersects(other.bounds[p])
                for p, interval in self.bounds.items()
            ]
        )

    def intersection(self, other: "Box") -> "Box":
        # FIXME Drisana
        pass

    def _get_max_width_parameter(self):
        widths = [bounds.width() for _, bounds in self.bounds.items()]
        max_width = max(widths)
        param = list(self.bounds.keys())[widths.index(max_width)]
        return param, max_width

    def width(self) -> float:
        if self.cached_width is None:
            _, width = self._get_max_width_parameter()
            self.cached_width = width

        return self.cached_width

    def split(self):
        p, _ = self._get_max_width_parameter()
        mid = self.bounds[p].midpoint()

        b1 = self._copy()
        b2 = self._copy()

        # b1 is lower half
        b1.bounds[p] = Interval(b1.bounds[p].lb, mid)

        # b2 is upper half
        b2.bounds[p] = Interval(mid, b2.bounds[p].ub)

        return [b2, b1]

    def intersect_two_boxes(self, other) -> "Box":
        a = self.bounds
        b = other.bounds
        result = []
        d = len(a.values()) ## dimension
        for i in range(d):
            subresult = intersection(a[i],b[i])
            if subresult == []:
                return None
            else:
                result.append(subresult)
        return result

class SearchStatistics(object):
    def __init__(self):
        self.num_true = Value("i", 0)
        self.num_false = Value("i", 0)
        self.num_unknown = Value("i", 0)
        self.residuals = Queue()
        self.current_residual = Value("d", 0.0)
        self.last_time = Array(ctypes.c_wchar, "")
        self.iteration_time = Queue()
        self.iteration_operation = Queue()

    def close(self):
        self.residuals.close()
        self.iteration_time.close()
        self.iteration_operation.close()


class SearchConfig(Config):
    def __init__(self, *args, **kwargs) -> None:
        self.tolerance = kwargs["tolerance"] if "tolerance" in kwargs else 1e-2
        self.queue_timeout = (
            kwargs["queue_timeout"] if "queue_timeout" in kwargs else 1200
        )
        self.number_of_processes = (
            kwargs["number_of_processes"]
            if "number_of_processes" in kwargs
            else cpu_count()
        )<|MERGE_RESOLUTION|>--- conflicted
+++ resolved
@@ -137,7 +137,6 @@
     def __str__(self):
         return f"{self.values.values()}"
 
-<<<<<<< HEAD
     def __hash__(self):
         return int(sum([v for _, v in self.values.items()]))
 
@@ -149,7 +148,7 @@
 
     def to_smt(self):
         return And([Equals(p.symbol, Real(value)) for p, value in self.values.items()])
-=======
+        
     def to_dict(self):
         return {
             "values": {k.name: v for k,v in self.values.items()}
@@ -161,7 +160,6 @@
         res.values = {Parameter(k) : v for k, v in data["values"].items()}
         return res
 
->>>>>>> d1158f0f
 
 @total_ordering
 class Box(object):
