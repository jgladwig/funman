from typing import Dict, List, Union
from funman.plotting import BoxPlotter
from funman.search_episode import BoxSearchEpisode
from funman.search_utils import Box, Point, SearchConfig
from pysmt.shortcuts import get_model, And, Not


from multiprocessing import Queue, Process, Value
from queue import Empty
import logging
import json

from funman.model import Parameter

l = logging.getLogger(__file__)
l.setLevel(logging.INFO)


class BoxSearch(object):
    def __init__(self) -> None:
        self.episodes = []
        self.real_time_plotting = True
        self.write_cache_parameter_space = None,
        self.read_cache_parameter_space = None

    def split(self, box: Box, episode: BoxSearchEpisode):
        b1, b2 = box.split()
        episode.add_unknown([b1, b2])
        episode.statistics.iteration_operation.put("s")

    def expand(self, rval: Queue, episode: BoxSearchEpisode) -> None:
        """
        A single search process will evaluate and expand the boxes in the episode.unknown_boxes queue.  The processes exit when the queue is empty.  For each box, the algorithm checks whether the box contains a false (infeasible) point.  If it contains a false point, then it checks if the box contains a true point.  If a box contains both a false and true point, then the box is split into two boxes and both are added to the unknown_boxes queue.  If a box contains no false points, then it is a true_box (all points are feasible).  If a box contains no true points, then it is a false_box (all points are infeasible).

        The return value is pushed onto the rval queue to end the process's work within the method.  The return value is a Dict[str, List[Box]] type that maps the "true_boxes" and "false_boxes" to a list of boxes in each set.  Each box in these sets is unique by design.

        Parameters
        ----------
        rval : Queue
            Return value shared queue
        episode : BoxSearchEpisode
            Shared search data and statistics.
        """

        while True:
            try:
                box = episode.get_unknown()
            except Empty:
                break
            else:
                # Check whether box intersects f (false region)
                false_point = None
                try:
                    # First see if a cached false point exists in the box
                    false_point = next(fp for fp in episode.false_points if box.contains_point(fp))
                except StopIteration:
                    # If no cached point, then attempt to generate one
                    phi = And(box.to_smt(), episode.problem.model.formula, Not(episode.problem.query.formula))
                    res = get_model(phi)
                    # Record the false point
                    if res:
                        false_point = episode.extract_point(res)
                        episode.add_false_point(false_point)

                if false_point:
                    # box intersects f (false region)                   

                    # Check whether box intersects t (true region)
                    true_point = None
                    try:
                        # First see if a cached false point exists in the box
                        true_point = next(tp for tp in episode.true_points if box.contains_point(tp))
                    except StopIteration:
                        # If no cached point, then attempt to generate one
                        phi1 = And(box.to_smt(), episode.problem.model.formula, episode.problem.query.formula)
                        res1 = get_model(phi1)
                        # Record the true point
                        if res1:
                            true_point = episode.extract_point(res1)
                            episode.add_true_point(true_point)                   
                
                    if true_point:
                        # box intersects both t and f, so it must be split
                        self.split(box, episode)
                    else:
                        # box is a subset of f (intersects f but not t)
                        episode.add_false(box)  # TODO consider merging lists of boxes

                else:
                    # box does not intersect f, so it is in t (true region)
                    episode.add_true(box)
                episode.on_iteration()
        episode.close()
        rval.put({"true_boxes": episode.true_boxes, "false_boxes": episode.false_boxes})

    def _write_to_cache(self, cache, region):
        if "box" in region:
            box = region['box']
            if region["label"] == "true":
                cache.write(json.dumps({
                    "label": "true",
                    "type": "box",
                    "value": box.to_dict(),
                }))
                cache.write("\n")
            elif region["label"] == "false":
                cache.write(json.dumps({
                    "label": "false",
                    "type": "box",
                    "value": box.to_dict(),
                }))
                cache.write("\n")
            elif region["label"] == "unknown":
                cache.write(json.dumps({
                    "label": "unknown",
                    "type": "box",
                    "value": box.to_dict(),
                }))
                cache.write("\n")
            else:
                raise Exception("Invalid label")
        elif "point" in region:
            point = region['point']
            if region["label"] == "true":
                cache.write(json.dumps({
                    "label": "true",
                    "type": "point",
                    "value": point.to_dict(),
                }))
                cache.write("\n")
            elif region["label"] == "false":
                cache.write(json.dumps({
                    "label": "false",
                    "type": "point",
                    "value": point.to_dict(),
                }))
                cache.write("\n")
            else:
                raise Exception("Invalid label")
        else:
            raise Exception("Unknown type")

    def _load_from_cache(self, cache_path, episode: BoxSearchEpisode):
        with open(cache_path) as f:
            for line in f.readlines():
<<<<<<< HEAD
=======
                if len(line) == 0:
                    continue
>>>>>>> 55b4ab64
                region = json.loads(line)
                if region["type"] == "box":
                    box = Box.from_dict(region["value"])
                    if region["label"] == "true":
                        episode.add_true(box)
                    elif region["label"] == "false":
                        episode.add_false(box)
                    elif region["label"] == "unknown":
                        episode.add_unknown(box)
                    else:
                        raise Exception("Invalid label")
                elif region["type"] == "point":
                    point = Point.from_dict(region["value"])
                    if region["label"] == "true":
                        episode.add_true_point(point)
                    elif region["label"] == "false":
                        episode.add_false_point(point)
                    else:
                        raise Exception("Invalid label")
                else:
                    raise Exception("Unknown type")


    def search(
        self, problem, config: SearchConfig = SearchConfig()
    ) -> BoxSearchEpisode:
        """
        The BoxSearch.search() creates a BoxSearchEpisode object that stores the
        search progress.  This method is the entry point to the search that
        spawns several processes to parallelize the evaluation of boxes in the
        BoxSearch.expand() method.  It treats the zeroth process as a special
        process that is allowed to initialize the search and plot the progress
        of the search.

        Parameters
        ----------
        problem : ParameterSynthesisScenario
            Model and parameters to synthesize
        config : SearchConfig, optional
            BoxSearch configuration, by default SearchConfig()

        Returns
        -------
        BoxSearchEpisode
            Final search results (parameter space) and statistics.
        """

        episode = BoxSearchEpisode(config, problem)
        self.episodes.append(episode)
        episode.on_start()

        processes = []

        rval = Queue()

        if self.read_cache_parameter_space is not None:
            self._load_from_cache(self.read_cache_parameter_space, episode)

        write_region_to_cache = None
        out_cache = None
        if self.write_cache_parameter_space is not None:
            out_cache = open(self.write_cache_parameter_space, 'w')
            write_region_to_cache = lambda x: self._write_to_cache(out_cache, x)

        # create a plotting process
        plotter = BoxPlotter(problem.parameters,
            real_time_plotting=self.real_time_plotting,
            write_region_to_cache=write_region_to_cache)
        p = Process(
            target=plotter.run,
            args=(
                rval,
                episode,
            ),
        )
        processes.append(p)
        p.start()

        # short circuit since reading from cache
        if self.read_cache_parameter_space is not None:
            rval.close()
            p.terminate()
            p.join()
            # results = {"true_boxes": episode.true_boxes, "false_boxes": episode.false_boxes}
            return episode

        # creating processes
        for w in range(episode.config.number_of_processes - 1):
            p = Process(
                target=self.expand,
                args=(
                    rval,
                    episode,
                ),
            )
            processes.append(p)
            p.start()
            episode.internal_process_id = w

        episode.close() # Main process needs to close queues used to initialize

        results = [rval.get() for p in processes]
        rval.close()

        

        for p in processes:
            p.terminate()

        # completing process
        for p in processes:
            p.join()

        episode.false_boxes = [b for r in results for b in r["false_boxes"]]
        episode.true_boxes = [b for r in results for b in r["true_boxes"]]

        if out_cache is not None:
            out_cache.close()

        return episode<|MERGE_RESOLUTION|>--- conflicted
+++ resolved
@@ -143,11 +143,8 @@
     def _load_from_cache(self, cache_path, episode: BoxSearchEpisode):
         with open(cache_path) as f:
             for line in f.readlines():
-<<<<<<< HEAD
-=======
                 if len(line) == 0:
                     continue
->>>>>>> 55b4ab64
                 region = json.loads(line)
                 if region["type"] == "box":
                     box = Box.from_dict(region["value"])
