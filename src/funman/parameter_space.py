--- conflicted
+++ resolved
@@ -1,4 +1,3 @@
-
 """
 This submodule defines the representation of the parameter space that can be 
 returned by the parameter synthesis feature of FUNMAN. These parameter spaces
@@ -7,6 +6,7 @@
 """
 from typing import List
 from funman.search_utils import Box
+
 
 class ParameterSpace(object):
     def __init__(self, true_boxes: List[Box], false_boxes: List[Box]) -> None:
@@ -20,14 +20,10 @@
         return ParameterSpace()
 
     @staticmethod
-<<<<<<< HEAD
-    def _intersect_boxes(b1s, b2s):
-        results_list = []
-=======
     def _union_boxes(b1s):
         results_list = []
         for i1 in range(len(b1s)):
-            for i2 in range(i1+1, len(b1s)):
+            for i2 in range(i1 + 1, len(b1s)):
                 ans = Box.check_bounds_disjoint_equal(b1s[i1], b1s[i2])
                 print(ans)
         return results_list
@@ -35,7 +31,6 @@
     @staticmethod
     def _intersect_boxes(b1s, b2s):
         results_list = []
->>>>>>> 9cf024c9
         for box1 in b1s:
             for box2 in b2s:
                 subresult = Box.intersect_two_boxes(box1, box2)
@@ -47,16 +42,19 @@
     @staticmethod
     def intersect(ps1, ps2):
         return ParameterSpace(
-            ParameterSpace._intersect_boxes(ps1.true_boxes, ps2.true_boxes), 
-            ParameterSpace._intersect_boxes(ps1.false_boxes, ps2.false_boxes) 
+            ParameterSpace._intersect_boxes(ps1.true_boxes, ps2.true_boxes),
+            ParameterSpace._intersect_boxes(ps1.false_boxes, ps2.false_boxes),
         )
 
-    
     @staticmethod
     def symmetric_difference(ps1: "ParameterSpace", ps2: "ParameterSpace"):
         return ParameterSpace(
-            ParameterSpace._symmetric_difference(ps1.true_boxes, ps2.true_boxes), 
-            ParameterSpace._symmetric_difference(ps1.false_boxes, ps2.false_boxes) 
+            ParameterSpace._symmetric_difference(
+                ps1.true_boxes, ps2.true_boxes
+            ),
+            ParameterSpace._symmetric_difference(
+                ps1.false_boxes, ps2.false_boxes
+            ),
         )
 
     @staticmethod
@@ -90,7 +88,7 @@
                 results_list.extend(box1_results)
 
         return results_list
-    
+
     # STUB construct space where all parameters are equal
     @staticmethod
     def construct_all_equal(ps) -> "ParameterSpace":
@@ -101,124 +99,20 @@
     @staticmethod
     def compare(ps1, ps2) -> bool:
         raise NotImplementedError()
-<<<<<<< HEAD
-        raise NotImplementedError()
-=======
         raise NotImplementedError()
 
-    
-    def plot(self, color="b",alpha=0.2):
+    def plot(self, color="b", alpha=0.2):
         custom_lines = [
-            Line2D([0], [0], color='g', lw=4,alpha=alpha),
-            Line2D([0], [0], color='r', lw=4,alpha=alpha),
+            Line2D([0], [0], color="g", lw=4, alpha=alpha),
+            Line2D([0], [0], color="r", lw=4, alpha=alpha),
         ]
         plt.title("Parameter Space")
         plt.xlabel("beta_0")
         plt.ylabel("beta_1")
         plt.legend(custom_lines, ["true", "false"])
         for b1 in self.true_boxes:
-            BoxPlotter.plot2DBoxList(b1, color='g')    
+            BoxPlotter.plot2DBoxList(b1, color="g")
         for b1 in self.false_boxes:
-            BoxPlotter.plot2DBoxList(b1, color='r')      
-        # plt.show(block=True) 
-        pass
-
-
-
-
-## old version
-#from typing import List
-#from funman.plotting import BoxPlotter
-#from funman.search_episode import SearchEpisode
-#from funman.search_utils import Box
-#import matplotlib.pyplot as plt
-#from matplotlib.lines import Line2D
-#
-#class ParameterSpace(object):
-#    def __init__(self, true_boxes: List[Box], false_boxes: List[Box]) -> None:
-#        self.true_boxes = true_boxes
-#        self.false_boxes = false_boxes
-#
-#    # STUB project parameter space onto a parameter
-#    @staticmethod
-#    def project() -> "ParameterSpace":
-#        raise NotImplementedError()
-#        return ParameterSpace()
-#
-##    # STUB intersect parameters spaces
-#    @staticmethod
-#    def intersect(ps1, ps2):
-#        results_list = []
-#        for box1 in ps1:
-#            for box2 in ps2:
-#                subresult = Box.intersect_two_boxes(box1, box2)
-#                if subresult != None:
-#                    results_list.append(subresult)
-#        return results_list
-#
-#    @staticmethod
-#    def symmetric_difference(ps1, ps2):
-#        results_list = []
-#        for box2 in ps2:
-#            box2_results = []
-#            for box1 in ps1:
-#                subresult = Box.symmetric_difference_two_boxes(box2, box1)
-#                if subresult != None:
-#                    box2_results.append(subresult[0])
-#                elif subresult == None:
-#                    box2_results.append(subresult)
-#    #         print(box1_results)
-#            if None in box2_results:
-#                pass
-#            else:
-#                results_list.append(box2_results[0])
-#        for box1 in ps1:
-#            box1_results = []
-#            for box2 in ps2:
-#                subresult = Box.symmetric_difference_two_boxes(box1, box2)
-#                if subresult != None:
-#                    box1_results.append(subresult[0])
-#                elif subresult == None:
-#                    box1_results.append(subresult)
-#            if None in box1_results:
-#                pass
-#            else:
-#                results_list.append(box1_results[0])
-#        return results_list
-#    
-#    # STUB construct space where all parameters are equal
-#    @staticmethod
-#    def construct_all_equal(ps) -> "ParameterSpace":
-#        raise NotImplementedError()
-#        return ParameterSpace()
-#
-#    # STUB compare parameter spaces for equality
-#    @staticmethod
-#    def compare(ps1, ps2) -> bool:
-#        raise NotImplementedError()
-#        raise NotImplementedError()
-#
-#    @staticmethod
-#    def plot(ps1, color="b",alpha=0.2):
-#        custom_lines = [
-#            Line2D([0], [0], color=color, lw=4,alpha=alpha),
-#        ]
-#        
-#        plt.legend(custom_lines, ["ps1"])
-#        for b1 in ps1:
-#            BoxPlotter.plot2DBoxList(b1, color=color)      
-#        plt.show(block=True) 
-#        pass
-#    def plot_two_spaces(ps1,ps2,color1="g",color2="r",alpha=0.2):
-#        custom_lines = [
-#            Line2D([0], [0], color=color1, lw=4,alpha=alpha),
-#            Line2D([0], [0], color=color2, lw=4,alpha=alpha)
-#        ]
-#        
-#        plt.legend(custom_lines, ["ps1","ps2"])
-#        for b1 in ps1:
-#            BoxPlotter.plot2DBoxList(b1, color=color1)      
-#        for b2 in ps2:
-#            BoxPlotter.plot2DBoxList(b2, color=color2)      
-#        plt.show(block=True) 
->>>>>>> 9cf024c9
+            BoxPlotter.plot2DBoxList(b1, color="r")
+        # plt.show(block=True)
+        pass