**/*.egg-info/**
**/__pycache__/**
**/*.pyc

Pipfile.lock

*.json
!resources/**/*.json

dist/
dist.bkp/

.docker-as-root

# locally stored virtual envionment defined by pipenv
.venv/

# local solvers from the virtual environment's pysmt-install
.smt-solvers/

# docs
# for now exclude these since they are generated
docs/source/*.rst
!docs/source/index.rst
!docs/source/packages.rst
!docs/source/use_cases.rst
!docs/source/classes.rst

docs/source/_static/classes.dot
docs/source/_static/packages.dot

################################################################
# The following is based on:
# https://github.com/github/gitignore/blob/main/Python.gitignore
################################################################

# Byte-compiled / optimized / DLL files
__pycache__/
*.py[cod]
*$py.class

# C extensions
*.so

# Distribution / packaging
.Python
build/
develop-eggs/
dist/
downloads/
eggs/
.eggs/
lib/
lib64/
parts/
sdist/
var/
wheels/
share/python-wheels/
*.egg-info/
.installed.cfg
*.egg
MANIFEST

# PyInstaller
#  Usually these files are written by a python script from a template
#  before PyInstaller builds the exe, so as to inject date/other infos into it.
*.manifest
*.spec

# Installer logs
pip-log.txt
pip-delete-this-directory.txt

# Unit test / coverage reports
htmlcov/
.tox/
.nox/
.coverage
.coverage.*
.cache
nosetests.xml
coverage.xml
*.cover
*.py,cover
.hypothesis/
.pytest_cache/
cover/

# Translations
*.mo
*.pot

# Django stuff:
*.log
local_settings.py
db.sqlite3
db.sqlite3-journal

# Flask stuff:
instance/
.webassets-cache

# Scrapy stuff:
.scrapy

# Sphinx documentation
docs/_build/

# PyBuilder
.pybuilder/
target/

# Jupyter Notebook
.ipynb_checkpoints

# IPython
profile_default/
ipython_config.py

# pyenv
#   For a library or package, you might want to ignore these files since the code is
#   intended to run in multiple environments; otherwise, check them in:
# .python-version

# pipenv
#   According to pypa/pipenv#598, it is recommended to include Pipfile.lock in version control.
#   However, in case of collaboration, if having platform-specific dependencies or dependencies
#   having no cross-platform support, pipenv may install dependencies that don't work, or not
#   install all needed dependencies.
#Pipfile.lock

# poetry
#   Similar to Pipfile.lock, it is generally recommended to include poetry.lock in version control.
#   This is especially recommended for binary packages to ensure reproducibility, and is more
#   commonly ignored for libraries.
#   https://python-poetry.org/docs/basic-usage/#commit-your-poetrylock-file-to-version-control
#poetry.lock

# pdm
#   Similar to Pipfile.lock, it is generally recommended to include pdm.lock in version control.
#pdm.lock
#   pdm stores project-wide configurations in .pdm.toml, but it is recommended to not include it
#   in version control.
#   https://pdm.fming.dev/#use-with-ide
.pdm.toml

# PEP 582; used by e.g. github.com/David-OConnor/pyflow and github.com/pdm-project/pdm
__pypackages__/

# Celery stuff
celerybeat-schedule
celerybeat.pid

# SageMath parsed files
*.sage.py

# Environments
.env
.venv
env/
venv/
ENV/
env.bak/
venv.bak/

# Spyder project settings
.spyderproject
.spyproject

# Rope project settings
.ropeproject

# mkdocs documentation
/site

# mypy
.mypy_cache/
.dmypy.json
dmypy.json

# Pyre type checker
.pyre/

# pytype static type analyzer
.pytype/

# Cython debug symbols
cython_debug/

# PyCharm
#  JetBrains specific template is maintained in a separate JetBrains.gitignore that can
#  be found at https://github.com/github/gitignore/blob/main/Global/JetBrains.gitignore
#  and can be added to the global gitignore or merged into this file.  For a more nuclear
#  option (not recommended) you can uncomment the following to ignore the entire idea folder.
#.idea/
**/*.aux
**/*.fdb_latexmk
**/*.fls
**/*.synctex.gz
**/*.smt2.stdout
test/smtlib/out
test/out
.docker_venv
notebooks/*png
funman-api-client
.vscode
www/.nojekyll
www/classes.html
www/funman.api.html
www/funman.html
www/funman.model.html
www/funman.representation.html
www/funman.scenario.html
www/funman.search.html
www/funman.translate.html
www/funman.utils.html
www/genindex.html
www/index.html
www/objects.inv
www/packages.html
www/py-modindex.html
www/search.html
www/searchindex.js
www/use_cases.html
www/_images/graphviz-4ff97113e508a5106583f62bc6fa08948b8a07da.svg
www/_images/graphviz-8147ce60e32f959db98ca0275f4a150ee24caf1e.svg
www/_images/inheritance-2a4c6e21b446cc837f5baf7e462a312341aa6db1.svg
www/_images/inheritance-8a6109a46dedb8296a12aac530669ae0145b9375.svg
www/_images/inheritance-8edab42a2377f0711539a903e85ab7c1ffe96ad2.svg
www/_images/inheritance-64d2415c44b6363c9d7e444ca1d1056f327d0f7e.svg
www/_images/inheritance-69e36a8a9a2529155ba76ec3c1b036d27d3b96cd.svg
www/_images/inheritance-140ec4240c176a4485bee751a5373a245d76a7d1.svg
www/_images/inheritance-182a9de8c7a6d2d7a6ed79dcad3d405561023fdf.svg
www/_images/inheritance-0774d98dec7c8bc622b138649cbd183dbe1d34fd.svg
www/_images/inheritance-2663a7deb9850fe08d3d10f07d0a9d2ac4a38241.svg
www/_images/inheritance-3804f85a70dc5eb645ba07796c7676e94309ad1a.svg
www/_images/inheritance-6111f834feceee717775b9e2340827e4518a3ee5.svg
www/_images/inheritance-62428fd130fba6a63b6eeda888fdff6a368020fa.svg
www/_images/inheritance-c9be85b803dc8acd9a0bce5fae078d178c4273f4.svg
www/_images/inheritance-cadd822ef3c7497fffb1cded5286db194933e261.svg
www/_images/inheritance-d7a971e3bfad2476987ec5c8a6180b590528a881.svg
www/_images/inheritance-dafeeda269b0f9f3bd4776e36343fc954d13325e.svg
www/_images/inheritance-e0dedf93bfd4ca3f5dfd3ce0dbc53dd6d2f724b3.svg
www/_images/inheritance-e4fa7ced0525608238d13d09f3abf90eacc0e984.svg
www/_images/inheritance-edc6633baa201b5da54631904ad494465aea31f8.svg
www/_images/inheritance-eee645a06b43936bec5d180863956298e4b2d37f.svg
www/_images/inheritance-f015ce8fe74696da752277ec2dfca72d0c277714.svg
www/_images/inheritance-f27d6b799b54ef5f101f879690c778031da62560.svg
www/_sources/classes.rst.txt
www/_sources/funman.api.rst.txt
www/_sources/funman.model.rst.txt
www/_sources/funman.representation.rst.txt
www/_sources/funman.rst.txt
www/_sources/funman.scenario.rst.txt
www/_sources/funman.search.rst.txt
www/_sources/funman.translate.rst.txt
www/_sources/funman.utils.rst.txt
www/_sources/index.rst.txt
www/_sources/packages.rst.txt
www/_sources/use_cases.rst.txt
www/_static/_sphinx_javascript_frameworks_compat.js
www/_static/autodoc_pydantic.css
www/_static/basic.css
www/_static/classes.dot
www/_static/doctools.js
www/_static/documentation_options.js
www/_static/file.png
www/_static/graphviz.css
www/_static/jquery-3.6.0.js
www/_static/jquery.js
www/_static/language_data.js
www/_static/minus.png
www/_static/packages.dot
www/_static/plus.png
www/_static/pygments.css
www/_static/searchtools.js
www/_static/sphinx_highlight.js
www/_static/underscore-1.13.1.js
www/_static/underscore.js
www/_static/css/badge_only.css
www/_static/css/theme.css
www/_static/css/fonts/fontawesome-webfont.eot
www/_static/css/fonts/fontawesome-webfont.svg
www/_static/css/fonts/fontawesome-webfont.ttf
www/_static/css/fonts/fontawesome-webfont.woff
www/_static/css/fonts/fontawesome-webfont.woff2
www/_static/css/fonts/lato-bold-italic.woff
www/_static/css/fonts/lato-bold-italic.woff2
www/_static/css/fonts/lato-bold.woff
www/_static/css/fonts/lato-bold.woff2
www/_static/css/fonts/lato-normal-italic.woff
www/_static/css/fonts/lato-normal-italic.woff2
www/_static/css/fonts/lato-normal.woff
www/_static/css/fonts/lato-normal.woff2
www/_static/css/fonts/Roboto-Slab-Bold.woff
www/_static/css/fonts/Roboto-Slab-Bold.woff2
www/_static/css/fonts/Roboto-Slab-Regular.woff
www/_static/css/fonts/Roboto-Slab-Regular.woff2
www/_static/js/badge_only.js
www/_static/js/html5shiv-printshiv.min.js
www/_static/js/html5shiv.min.js
www/_static/js/theme.js
artifacts/.DS_Store
scratch/funman.code-workspace
**/*.gv*
./box_search.*
./*.smt2
gmon.out
*.png
<<<<<<< HEAD
*.smt2
*.code-workspace
=======
*.json
*.smt2
>>>>>>> 61fe6488
<|MERGE_RESOLUTION|>--- conflicted
+++ resolved
@@ -308,10 +308,6 @@
 ./*.smt2
 gmon.out
 *.png
-<<<<<<< HEAD
-*.smt2
 *.code-workspace
-=======
 *.json
-*.smt2
->>>>>>> 61fe6488
+*.smt2