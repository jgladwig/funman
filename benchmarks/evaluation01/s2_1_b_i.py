--- conflicted
+++ resolved
@@ -121,11 +121,6 @@
 
         return max_infected, max_day
 
-<<<<<<< HEAD
-    def common_test_model(self, model_name: str, dreal_mcts: bool = False):
-        # max_infected, max_day =
-        self.analyze_model(model_name, dreal_mcts=dreal_mcts)
-=======
     def common_test_model(
         self,
         model_name: str,
@@ -139,7 +134,6 @@
             substitute_subformulas=substitute_subformulas,
             simplify_query=simplify_query,
         )
->>>>>>> 2b3e53fe
         # assert (
         #     abs(max_infected - self.expected_max_infected) < self.test_threshold
         # )
