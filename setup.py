from pathlib import Path
from setuptools import setup, find_packages
import os

with open(os.path.join("src", "funman", "_version.py")) as version_file:
    version = version_file.readlines()[-1].split()[-1].strip("\"'")

# read the contents of your README file
this_directory = Path(__file__).parent
long_description = (this_directory / "README.md").read_text()

<<<<<<< HEAD
setup(
    name="funman",
    version=version,
    description="Functional Model Analysis Tool",
    long_description=long_description,
    long_description_content_type="text/markdown",
    url="",
    author="Dan Bryce",
    author_email="dbryce@sift.net",
    license="MIT",
    packages=find_packages("src"),
    package_dir={"": "src"},
    install_requires=[
        "model2smtlib",
        "multiprocess" "graphviz",
        "pyparsing",
        "pandas",
        "matplotlib"
        # "automates @ https://github.com/danbryce/automates/archive/e5fb635757aa57007615a75371f55dd4a24851e0.zip#sha1=f9b3c8a7d7fa28864952ccdd3293d02894614e3f"
    ],
    tests_require=["unittest"],
    zip_safe=False,
)
=======
setup(name='funman',
      version=version,
      description='Functional Model Analysis Tool',
      long_description=long_description,
      long_description_content_type='text/markdown',
      url='',
      author='Dan Bryce',
      author_email='dbryce@sift.net',
      license='MIT',
      packages=find_packages('src'),
      package_dir={'':'src'},
      install_requires=[
        "funman_dreal",
        "graphviz",
        "model2smtlib",
        "multiprocess",
        "tenacity"
        #"automates @ https://github.com/danbryce/automates/archive/e5fb635757aa57007615a75371f55dd4a24851e0.zip#sha1=f9b3c8a7d7fa28864952ccdd3293d02894614e3f"
      ],
      tests_require=["unittest"],
      zip_safe=False
      )
>>>>>>> 40abfdc4
<|MERGE_RESOLUTION|>--- conflicted
+++ resolved
@@ -9,7 +9,6 @@
 this_directory = Path(__file__).parent
 long_description = (this_directory / "README.md").read_text()
 
-<<<<<<< HEAD
 setup(
     name="funman",
     version=version,
@@ -23,8 +22,11 @@
     packages=find_packages("src"),
     package_dir={"": "src"},
     install_requires=[
+        "funman_dreal",
+        "graphviz",
         "model2smtlib",
-        "multiprocess" "graphviz",
+        "multiprocess",
+        "tenacity",
         "pyparsing",
         "pandas",
         "matplotlib"
@@ -32,28 +34,4 @@
     ],
     tests_require=["unittest"],
     zip_safe=False,
-)
-=======
-setup(name='funman',
-      version=version,
-      description='Functional Model Analysis Tool',
-      long_description=long_description,
-      long_description_content_type='text/markdown',
-      url='',
-      author='Dan Bryce',
-      author_email='dbryce@sift.net',
-      license='MIT',
-      packages=find_packages('src'),
-      package_dir={'':'src'},
-      install_requires=[
-        "funman_dreal",
-        "graphviz",
-        "model2smtlib",
-        "multiprocess",
-        "tenacity"
-        #"automates @ https://github.com/danbryce/automates/archive/e5fb635757aa57007615a75371f55dd4a24851e0.zip#sha1=f9b3c8a7d7fa28864952ccdd3293d02894614e3f"
-      ],
-      tests_require=["unittest"],
-      zip_safe=False
-      )
->>>>>>> 40abfdc4
+)